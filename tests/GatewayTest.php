--- conflicted
+++ resolved
@@ -42,7 +42,6 @@
         $this->assertSame('The current resource was deemed invalid.', $response->getMessage());
     }
 
-<<<<<<< HEAD
     public function testRefundSuccess()
     {
         $this->setMockHttpResponse('RefundSuccess.txt');
@@ -67,10 +66,7 @@
         $this->assertSame('Refund amount is more than your available Pin Payments balance.', $response->getMessage());
     }
 
-    public function testGetCardTokenSuccess()
-=======
     public function testGetCardReferenceSuccess()
->>>>>>> 8a992e70
     {
         $this->setMockHttpResponse('CardSuccess.txt');
 
